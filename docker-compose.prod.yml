# =============================================================================
# Docker Compose 配置 - 生产环境
# =============================================================================
# 用途：企业服务器生产部署
# 使用方法：
#   首次部署：docker-compose -f docker-compose.prod.yml up -d
#   更新版本：docker-compose -f docker-compose.prod.yml pull && docker-compose -f docker-compose.prod.yml up -d
#   停止服务：docker-compose -f docker-compose.prod.yml down
#   查看日志：docker-compose -f docker-compose.prod.yml logs -f
# =============================================================================

services:
  # 主应用服务
  app:
    # 使用 GitHub Container Registry 的镜像
    # 格式：ghcr.io/<用户名>/<仓库名>:<版本>
    image: ghcr.io/yejunhao159/law-education-platform-z1:latest
    container_name: law-edu-app-prod

    # 端口映射
    ports:
      - "3000:3000"

    # 环境变量（从 .env.production 文件加载）
    env_file:
      - .env.production

    # 环境变量（生产环境配置）
    environment:
      - NODE_ENV=production
      - PORT=3000
      - HOSTNAME=0.0.0.0

    # 数据卷挂载（可选：用于持久化数据）
    volumes:
      # 日志持久化
      - ./logs:/app/logs
      # 数据库持久化
      - ./data:/app/data
      # 用户上传文件持久化（如果有）
      # - ./uploads:/app/uploads

    # 健康检查
    healthcheck:
      test: ["CMD", "node", "-e", "require('http').get('http://localhost:3000/api/health', (r) => { process.exit(r.statusCode === 200 ? 0 : 1) })"]
      interval: 30s
      timeout: 10s
      retries: 3
      start_period: 40s

    # 重启策略（生产环境：总是重启）
    restart: always

    # 资源限制（根据服务器配置调整）
    # 修改原因：服务器配置为2核，原配置4核超出硬件限制
    deploy:
      resources:
        limits:
<<<<<<< HEAD
          cpus: '2'       # 修改：从4核改为2核，匹配服务器配置
          memory: 2G      # 修改：从4G改为2G，匹配2核服务器的合理配置
        reservations:
          cpus: '0.5'     # 修改：从1核改为0.5核，保证最低资源
          memory: 512M    # 修改：从1G改为512M，保证最低资源
=======
          cpus: '2'
          memory: 2G
        reservations:
          cpus: '0.5'
          memory: 512M
>>>>>>> 8dd34c72

    # 日志配置
    logging:
      driver: "json-file"
      options:
        max-size: "50m"
        max-file: "10"

# 网络配置
networks:
  default:
    name: law-edu-prod-network
    driver: bridge
    external: true<|MERGE_RESOLUTION|>--- conflicted
+++ resolved
@@ -56,19 +56,11 @@
     deploy:
       resources:
         limits:
-<<<<<<< HEAD
-          cpus: '2'       # 修改：从4核改为2核，匹配服务器配置
-          memory: 2G      # 修改：从4G改为2G，匹配2核服务器的合理配置
-        reservations:
-          cpus: '0.5'     # 修改：从1核改为0.5核，保证最低资源
-          memory: 512M    # 修改：从1G改为512M，保证最低资源
-=======
           cpus: '2'
           memory: 2G
         reservations:
           cpus: '0.5'
           memory: 512M
->>>>>>> 8dd34c72
 
     # 日志配置
     logging:
