/** @type {import('next').NextConfig} */
const nextConfig = {
  // Docker 部署优化：生成 standalone 输出
  output: 'standalone',

  eslint: {
    ignoreDuringBuilds: true,
  },
  typescript: {
    ignoreBuildErrors: true,
  },
  images: {
    unoptimized: true,
  },
  webpack: (config) => {
    // 配置pdf.js worker
    config.resolve.alias.canvas = false;
    config.resolve.alias.encoding = false;

<<<<<<< HEAD
    // 注意：tiktoken WebAssembly 文件已在 Dockerfile 中手动复制
    // 无需在此处配置 alias
=======
    // 配置WASM文件支持
    config.experiments = {
      ...config.experiments,
      asyncWebAssembly: true,
      syncWebAssembly: true,
    };

    // 确保WASM文件被正确处理
    config.module.rules.push({
      test: /\.wasm$/,
      type: 'webassembly/async',
    });
>>>>>>> 8dd34c72

    return config;
  },
}

export default nextConfig<|MERGE_RESOLUTION|>--- conflicted
+++ resolved
@@ -17,10 +17,6 @@
     config.resolve.alias.canvas = false;
     config.resolve.alias.encoding = false;
 
-<<<<<<< HEAD
-    // 注意：tiktoken WebAssembly 文件已在 Dockerfile 中手动复制
-    // 无需在此处配置 alias
-=======
     // 配置WASM文件支持
     config.experiments = {
       ...config.experiments,
@@ -33,7 +29,6 @@
       test: /\.wasm$/,
       type: 'webassembly/async',
     });
->>>>>>> 8dd34c72
 
     return config;
   },
